--- conflicted
+++ resolved
@@ -1,6 +1,6 @@
 [tool.poetry]
 name = "gym-pusht"
-version = "0.1.2"
+version = "0.1.3"
 description = "A gymnasium environment for PushT."
 authors = [
     "Rémi Cadène <re.cadene@gmail.com>",
@@ -23,11 +23,7 @@
 [tool.poetry.dependencies]
 python = "^3.10"
 gymnasium = ">=0.29.1"
-<<<<<<< HEAD
 opencv-python = ">=4.9.0"
-=======
-opencv-python = ">=4.9.0.80"
->>>>>>> 7b3b3480
 pygame = ">=2.5.2"
 pymunk = ">=6.6.0"
 shapely = ">=2.0.3"
